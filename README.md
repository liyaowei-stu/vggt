<div align="center">
<h1>VGGT: Visual Geometry Grounded Transformer</h1>

<a href="https://jytime.github.io/data/VGGT_CVPR25.pdf" target="_blank" rel="noopener noreferrer">
  <img src="https://img.shields.io/badge/Paper-VGGT" alt="Paper PDF">
</a>
<a href="https://arxiv.org/abs/2503.11651"><img src="https://img.shields.io/badge/arXiv-2503.11651-b31b1b" alt="arXiv"></a>
<a href="https://vgg-t.github.io/"><img src="https://img.shields.io/badge/Project_Page-green" alt="Project Page"></a>
<a href='https://huggingface.co/spaces/facebook/vggt'><img src='https://img.shields.io/badge/%F0%9F%A4%97%20Hugging%20Face-Demo-blue'></a>

**[Visual Geometry Group, University of Oxford](https://www.robots.ox.ac.uk/~vgg/)**; **[Meta AI](https://ai.facebook.com/research/)**

[Jianyuan Wang](https://jytime.github.io/), [Minghao Chen](https://silent-chen.github.io/), [Nikita Karaev](https://nikitakaraevv.github.io/), [Andrea Vedaldi](https://www.robots.ox.ac.uk/~vedaldi/), [Christian Rupprecht](https://chrirupp.github.io/), [David Novotny](https://d-novotny.github.io/)

</div>

```bibtex
@inproceedings{wang2025vggt,
  title={VGGT: Visual Geometry Grounded Transformer},
  author={Wang, Jianyuan and Chen, Minghao and Karaev, Nikita and Vedaldi, Andrea and Rupprecht, Christian and Novotny, David},
  booktitle={Proceedings of the IEEE/CVF Conference on Computer Vision and Pattern Recognition},
  year={2025}
}
```

## Updates
<<<<<<< HEAD

- [June 2, 2025] Added a script to run VGGT and save predictions in COLMAP format, with bundle adjustment support optional. The saved COLMAP files can be directly used with [gsplat](https://github.com/nerfstudio-project/gsplat) or other NeRF/Gaussian splatting libraries.
- [May 3, 2025] Evaluation code for reproducing our camera pose estimation results on Co3D is now available in the [evaluation](https://github.com/facebookresearch/vggt/tree/evaluation) branch.
- [Apr 13, 2025] Training code is being gradually cleaned and uploaded to the [training](https://github.com/facebookresearch/vggt/tree/training) branch. It will be merged into the main branch once finalized.

=======
- [July 6, 2025] Training code is now available in the `training` folder, including an example to finetune VGGT on a custom dataset. 


- [June 13, 2025] Honored to receive the Best Paper Award at CVPR 2025! Apologies if I’m slow to respond to queries or GitHub issues these days. If you’re interested, our oral presentation is available [here](https://docs.google.com/presentation/d/1JVuPnuZx6RgAy-U5Ezobg73XpBi7FrOh/edit?usp=sharing&ouid=107115712143490405606&rtpof=true&sd=true). Another long presentation can be found [here](https://docs.google.com/presentation/d/1aSv0e5PmH1mnwn2MowlJIajFUYZkjqgw/edit?usp=sharing&ouid=107115712143490405606&rtpof=true&sd=true) (Note: it’s shared in .pptx format with animations — quite large, but feel free to use it as a template if helpful.)


- [June 2, 2025] Added a script to run VGGT and save predictions in COLMAP format, with bundle adjustment support optional. The saved COLMAP files can be directly used with [gsplat](https://github.com/nerfstudio-project/gsplat) or other NeRF/Gaussian splatting libraries.


- [May 3, 2025] Evaluation code for reproducing our camera pose estimation results on Co3D is now available in the [evaluation](https://github.com/facebookresearch/vggt/tree/evaluation) branch. 


>>>>>>> a8f9d633
## Overview

Visual Geometry Grounded Transformer (VGGT, CVPR 2025) is a feed-forward neural network that directly infers all key 3D attributes of a scene, including extrinsic and intrinsic camera parameters, point maps, depth maps, and 3D point tracks, **from one, a few, or hundreds of its views, within seconds**.

## Quick Start

First, clone this repository to your local machine, and install the dependencies (torch, torchvision, numpy, Pillow, and huggingface_hub).

```bash
git clone git@github.com:facebookresearch/vggt.git 
cd vggt
pip install -r requirements.txt
```

Alternatively, you can install VGGT as a package (`<a href="docs/package.md">`click here`</a>` for details).

Now, try the model with just a few lines of code:

```python
import torch
from vggt.models.vggt import VGGT
from vggt.utils.load_fn import load_and_preprocess_images

device = "cuda" if torch.cuda.is_available() else "cpu"
# bfloat16 is supported on Ampere GPUs (Compute Capability 8.0+) 
dtype = torch.bfloat16 if torch.cuda.get_device_capability()[0] >= 8 else torch.float16

# Initialize the model and load the pretrained weights.
# This will automatically download the model weights the first time it's run, which may take a while.
model = VGGT.from_pretrained("facebook/VGGT-1B").to(device)

# Load and preprocess example images (replace with your own image paths)
image_names = ["path/to/imageA.png", "path/to/imageB.png", "path/to/imageC.png"]  
images = load_and_preprocess_images(image_names).to(device)

with torch.no_grad():
    with torch.cuda.amp.autocast(dtype=dtype):
        # Predict attributes including cameras, depth maps, and point maps.
        predictions = model(images)
```

The model weights will be automatically downloaded from Hugging Face. If you encounter issues such as slow loading, you can manually download them [here](https://huggingface.co/facebook/VGGT-1B/blob/main/model.pt) and load, or:

```python
model = VGGT()
_URL = "https://huggingface.co/facebook/VGGT-1B/resolve/main/model.pt"
model.load_state_dict(torch.hub.load_state_dict_from_url(_URL))
```

## Detailed Usage

<details>
<summary>Click to expand</summary>

You can also optionally choose which attributes (branches) to predict, as shown below. This achieves the same result as the example above. This example uses a batch size of 1 (processing a single scene), but it naturally works for multiple scenes.

```python
from vggt.utils.pose_enc import pose_encoding_to_extri_intri
from vggt.utils.geometry import unproject_depth_map_to_point_map

with torch.no_grad():
    with torch.cuda.amp.autocast(dtype=dtype):
        images = images[None]  # add batch dimension
        aggregated_tokens_list, ps_idx = model.aggregator(images)
              
    # Predict Cameras
    pose_enc = model.camera_head(aggregated_tokens_list)[-1]
    # Extrinsic and intrinsic matrices, following OpenCV convention (camera from world)
    extrinsic, intrinsic = pose_encoding_to_extri_intri(pose_enc, images.shape[-2:])

    # Predict Depth Maps
    depth_map, depth_conf = model.depth_head(aggregated_tokens_list, images, ps_idx)

    # Predict Point Maps
    point_map, point_conf = model.point_head(aggregated_tokens_list, images, ps_idx)
      
    # Construct 3D Points from Depth Maps and Cameras
    # which usually leads to more accurate 3D points than point map branch
    point_map_by_unprojection = unproject_depth_map_to_point_map(depth_map.squeeze(0), 
                                                                extrinsic.squeeze(0), 
                                                                intrinsic.squeeze(0))

    # Predict Tracks
    # choose your own points to track, with shape (N, 2) for one scene
    query_points = torch.FloatTensor([[100.0, 200.0], 
                                        [60.72, 259.94]]).to(device)
    track_list, vis_score, conf_score = model.track_head(aggregated_tokens_list, images, ps_idx, query_points=query_points[None])
```

Furthermore, if certain pixels in the input frames are unwanted (e.g., reflective surfaces, sky, or water), you can simply mask them by setting the corresponding pixel values to 0 or 1. Precise segmentation masks aren't necessary - simple bounding box masks work effectively (check this [issue](https://github.com/facebookresearch/vggt/issues/47) for an example).

</details>

## Interactive Demo

We provide multiple ways to visualize your 3D reconstructions. Before using these visualization tools, install the required dependencies:

```bash
pip install -r requirements_demo.txt
```

### Interactive 3D Visualization

**Please note:** VGGT typically reconstructs a scene in less than 1 second. However, visualizing 3D points may take tens of seconds due to third-party rendering, independent of VGGT's processing time. The visualization is slow especially when the number of images is large.

#### Gradio Web Interface

Our Gradio-based interface allows you to upload images/videos, run reconstruction, and interactively explore the 3D scene in your browser. You can launch this in your local machine or try it on [Hugging Face](https://huggingface.co/spaces/facebook/vggt).

```bash
python demo_gradio.py
```

<details>
<summary>Click to preview the Gradio interactive interface</summary>

![Gradio Web Interface Preview](https://jytime.github.io/data/vggt_hf_demo_screen.png)

</details>

#### Viser 3D Viewer

Run the following command to run reconstruction and visualize the point clouds in viser. Note this script requires a path to a folder containing images. It assumes only image files under the folder. You can set `--use_point_map` to use the point cloud from the point map branch, instead of the depth-based point cloud.

```bash
python demo_viser.py --image_folder path/to/your/images/folder
```

## Exporting to COLMAP Format

We also support exporting VGGT's predictions directly to COLMAP format, by:

```bash
# Feedforward prediction only
python demo_colmap.py --scene_dir=/YOUR/SCENE_DIR/ 

# With bundle adjustment
python demo_colmap.py --scene_dir=/YOUR/SCENE_DIR/ --use_ba

# Run with bundle adjustment using reduced parameters for faster processing
# Reduces max_query_pts from 4096 (default) to 2048 and query_frame_num from 8 (default) to 5
# Trade-off: Faster execution but potentially less robust reconstruction in complex scenes (you may consider setting query_frame_num equal to your total number of images) 
# See demo_colmap.py for additional bundle adjustment configuration options
python demo_colmap.py --scene_dir=/YOUR/SCENE_DIR/ --use_ba --max_query_pts=2048 --query_frame_num=5
```

Please ensure that the images are stored in `/YOUR/SCENE_DIR/images/`. This folder should contain only the images. Check the examples folder for the desired data structure.

* The reconstruction result (camera parameters and 3D points) will be automatically saved under `/YOUR/SCENE_DIR/sparse/` in the COLMAP format, such as:

```
SCENE_DIR/
├── images/
└── sparse/
    ├── cameras.bin
    ├── images.bin
    └── points3D.bin
```

## Integration with Gaussian Splatting

The exported COLMAP files can be directly used with [gsplat](https://github.com/nerfstudio-project/gsplat) for Gaussian Splatting training. Install `gsplat` following their official instructions (we recommend `gsplat==1.3.0`):

An example command to train the model is:

```
cd gsplat
python examples/simple_trainer.py  default --data_factor 1 --data_dir /YOUR/SCENE_DIR/ --result_dir /YOUR/RESULT_DIR/
```

## Zero-shot Single-view Reconstruction

Our model shows surprisingly good performance on single-view reconstruction, although it was never trained for this task. The model does not need to duplicate the single-view image to a pair, instead, it can directly infer the 3D structure from the tokens of the single view image. Feel free to try it with our demos above, which naturally works for single-view reconstruction.

We did not quantitatively test monocular depth estimation performance ourselves, but [@kabouzeid](https://github.com/kabouzeid) generously provided a comparison of VGGT to recent methods [here](https://github.com/facebookresearch/vggt/issues/36). VGGT shows competitive or better results compared to state-of-the-art monocular approaches such as DepthAnything v2 or MoGe, despite never being explicitly trained for single-view tasks.

## Runtime and GPU Memory

We benchmark the runtime and GPU memory usage of VGGT's aggregator on a single NVIDIA H100 GPU across various input sizes.

| **Input Frames** |  1  |  2  |  4  |  8  |  10  |  20  |  50  |  100  |  200  |
| :--------------------: | :--: | :--: | :--: | :--: | :--: | :--: | :---: | :---: | :---: |
|   **Time (s)**   | 0.04 | 0.05 | 0.07 | 0.11 | 0.14 | 0.31 | 1.04 | 3.12 | 8.75 |
| **Memory (GB)** | 1.88 | 2.07 | 2.45 | 3.23 | 3.63 | 5.58 | 11.41 | 21.15 | 40.63 |

Note that these results were obtained using Flash Attention 3, which is faster than the default Flash Attention 2 implementation while maintaining almost the same memory usage. Feel free to compile Flash Attention 3 from source to get better performance.

## Research Progression

Our work builds upon a series of previous research projects. If you're interested in understanding how our research evolved, check out our previous works:

<table border="0" cellspacing="0" cellpadding="0">
  <tr>
    <td align="left">
      <a href="https://github.com/jytime/Deep-SfM-Revisited">Deep SfM Revisited</a>
    </td>
    <td style="white-space: pre;">──┐</td>
    <td></td>
  </tr>
  <tr>
    <td align="left">
      <a href="https://github.com/facebookresearch/PoseDiffusion">PoseDiffusion</a>
    </td>
    <td style="white-space: pre;">─────►</td>
    <td>
      <a href="https://github.com/facebookresearch/vggsfm">VGGSfM</a> ──►
      <a href="https://github.com/facebookresearch/vggt">VGGT</a>
    </td>
  </tr>
  <tr>
    <td align="left">
      <a href="https://github.com/facebookresearch/co-tracker">CoTracker</a>
    </td>
    <td style="white-space: pre;">──┘</td>
    <td></td>
  </tr>
</table>

## Acknowledgements

Thanks to these great repositories: [PoseDiffusion](https://github.com/facebookresearch/PoseDiffusion), [VGGSfM](https://github.com/facebookresearch/vggsfm), [CoTracker](https://github.com/facebookresearch/co-tracker), [DINOv2](https://github.com/facebookresearch/dinov2), [Dust3r](https://github.com/naver/dust3r), [Moge](https://github.com/microsoft/moge), [PyTorch3D](https://github.com/facebookresearch/pytorch3d), [Sky Segmentation](https://github.com/xiongzhu666/Sky-Segmentation-and-Post-processing), [Depth Anything V2](https://github.com/DepthAnything/Depth-Anything-V2), [Metric3D](https://github.com/YvanYin/Metric3D) and many other inspiring works in the community.

## Checklist

- [x] Release the training code
- [ ] Release VGGT-500M and VGGT-200M

## License

See the [LICENSE](./LICENSE.txt) file for details about the license under which this code is made available.<|MERGE_RESOLUTION|>--- conflicted
+++ resolved
@@ -24,26 +24,18 @@
 ```
 
 ## Updates
-<<<<<<< HEAD
+
+- [July 6, 2025] Training code is now available in the `training` folder, including an example to finetune VGGT on a custom dataset. 
+
+- [June 13, 2025] Honored to receive the Best Paper Award at CVPR 2025! Apologies if I’m slow to respond to queries or GitHub issues these days. If you’re interested, our oral presentation is available [here](https://docs.google.com/presentation/d/1JVuPnuZx6RgAy-U5Ezobg73XpBi7FrOh/edit?usp=sharing&ouid=107115712143490405606&rtpof=true&sd=true). Another long presentation can be found [here](https://docs.google.com/presentation/d/1aSv0e5PmH1mnwn2MowlJIajFUYZkjqgw/edit?usp=sharing&ouid=107115712143490405606&rtpof=true&sd=true) (Note: it’s shared in .pptx format with animations — quite large, but feel free to use it as a template if helpful.)
+
 
 - [June 2, 2025] Added a script to run VGGT and save predictions in COLMAP format, with bundle adjustment support optional. The saved COLMAP files can be directly used with [gsplat](https://github.com/nerfstudio-project/gsplat) or other NeRF/Gaussian splatting libraries.
-- [May 3, 2025] Evaluation code for reproducing our camera pose estimation results on Co3D is now available in the [evaluation](https://github.com/facebookresearch/vggt/tree/evaluation) branch.
-- [Apr 13, 2025] Training code is being gradually cleaned and uploaded to the [training](https://github.com/facebookresearch/vggt/tree/training) branch. It will be merged into the main branch once finalized.
-
-=======
-- [July 6, 2025] Training code is now available in the `training` folder, including an example to finetune VGGT on a custom dataset. 
-
-
-- [June 13, 2025] Honored to receive the Best Paper Award at CVPR 2025! Apologies if I’m slow to respond to queries or GitHub issues these days. If you’re interested, our oral presentation is available [here](https://docs.google.com/presentation/d/1JVuPnuZx6RgAy-U5Ezobg73XpBi7FrOh/edit?usp=sharing&ouid=107115712143490405606&rtpof=true&sd=true). Another long presentation can be found [here](https://docs.google.com/presentation/d/1aSv0e5PmH1mnwn2MowlJIajFUYZkjqgw/edit?usp=sharing&ouid=107115712143490405606&rtpof=true&sd=true) (Note: it’s shared in .pptx format with animations — quite large, but feel free to use it as a template if helpful.)
-
-
-- [June 2, 2025] Added a script to run VGGT and save predictions in COLMAP format, with bundle adjustment support optional. The saved COLMAP files can be directly used with [gsplat](https://github.com/nerfstudio-project/gsplat) or other NeRF/Gaussian splatting libraries.
 
 
 - [May 3, 2025] Evaluation code for reproducing our camera pose estimation results on Co3D is now available in the [evaluation](https://github.com/facebookresearch/vggt/tree/evaluation) branch. 
 
 
->>>>>>> a8f9d633
 ## Overview
 
 Visual Geometry Grounded Transformer (VGGT, CVPR 2025) is a feed-forward neural network that directly infers all key 3D attributes of a scene, including extrinsic and intrinsic camera parameters, point maps, depth maps, and 3D point tracks, **from one, a few, or hundreds of its views, within seconds**.
